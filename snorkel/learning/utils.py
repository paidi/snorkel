--- conflicted
+++ resolved
@@ -507,17 +507,12 @@
           set_unlabeled_as_neg is used to decide class of unlabeled cases for f1
           Non-search parameters are set using model_hyperparameters
         """
-<<<<<<< HEAD
-=======
-        self.model = self.model_class(**self.model_class_params)
-
         # Pass in the dev set to the train method if applicable, for dev set
         # score printing, best-score checkpointing
         if 'X_dev' in inspect.getargspec(self.model.train):
             model_hyperparams['X_dev'] = X_valid
             model_hyperparams['Y_dev'] = Y_valid
 
->>>>>>> 51823e5f
         # Iterate over the param values
         run_stats = []
         run_score_opt = -1.0
