--- conflicted
+++ resolved
@@ -237,16 +237,11 @@
     cell = relationship('Cell', backref=backref('phrases', cascade='all, delete-orphan'), foreign_keys=cell_id)
     position = Column(Integer, nullable=False)
     text = Column(Text, nullable=False)
-<<<<<<< HEAD
-    row_num = Column(Integer)
-    col_num = Column(Integer)
-    page = Column(Integer)
-=======
     row_start = Column(Integer)
     row_end = Column(Integer)
     col_start = Column(Integer)
     col_end = Column(Integer)
->>>>>>> 9c04b0ba
+    page = Column(Integer)
     html_tag = Column(Text)
     if snorkel_postgres:
         html_attrs = Column(postgresql.ARRAY(String))
@@ -288,14 +283,16 @@
 
     def _asdict(self):
         return {
-<<<<<<< HEAD
             'id'                : self.id,
             'document'          : self.document,
             'phrase_id'         : self.phrase_id,
             'position'          : self.position,
             'text'              : self.text,
-            'row_num'           : self.row_num,
-            'col_num'           : self.col_num,
+            'row_start'         : self.row_start,
+            'row_end'           : self.row_end,
+            'col_start'         : self.col_start,
+            'col_end'           : self.col_end,
+            'page'              : self.page,
             'html_tag'          : self.html_tag,
             'html_attrs'        : self.html_attrs,
             'html_anc_tags'     : self.html_anc_tags,
@@ -307,33 +304,10 @@
             'ner_tags'          : self.ner_tags,
             'dep_parents'       : self.dep_parents,
             'dep_labels'        : self.dep_labels,
-            'page'              : self.page,
             'top'               : self.top,
             'left'              : self.left,
             'bottom'            : self.bottom,
             'right'             : self.right
-=======
-            'id': self.id,
-            'document': self.document,
-            'phrase_id': self.phrase_id,
-            'position': self.position,
-            'text': self.text,
-            'row_start': self.row_start,
-            'row_end': self.row_end,
-            'col_start': self.col_start,
-            'col_end': self.col_end,
-            'html_tag': self.html_tag,
-            'html_attrs': self.html_attrs,
-            'html_anc_tags': self.html_anc_tags,
-            'html_anc_attrs': self.html_anc_attrs,
-            'words': self.words,
-            'char_offsets': self.char_offsets,
-            'lemmas': self.lemmas,
-            'pos_tags': self.pos_tags,
-            'ner_tags': self.ner_tags,
-            'dep_parents': self.dep_parents,
-            'dep_labels': self.dep_labels
->>>>>>> 9c04b0ba
         }
 
     def __repr__(self):
