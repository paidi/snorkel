import re
import sys
import numpy as np
import scipy.sparse as sparse
import random
from .models import Corpus



class ProgressBar(object):
    def __init__(self, N, length=40):
        self.N      = N
        self.nf     = float(N)
        self.length = length

    def bar(self, i):
        """Assumes i ranges through [0, N-1]"""
        b = int(np.ceil(((i+1) / self.nf) * self.length))
        sys.stdout.write("\r[%s%s] %d%%" % ("="*b, " "*(self.length-b), int(100*((i+1) / self.nf))))
        sys.stdout.flush()

    def close(self):
        sys.stdout.write("\n\n")
        sys.stdout.flush()


def get_ORM_instance(ORM_class, session, instance):
    """
    Given an ORM class and *either an instance of this class, or the name attribute of an instance
    of this class*, return the instance
    """
    if isinstance(instance, str):
        return session.query(ORM_class).filter(ORM_class.name == instance).one()
    else:
        return instance


def camel_to_under(name):
    """
    Converts camel-case string to lowercase string separated by underscores.

    Written by epost
    (http://stackoverflow.com/questions/1175208/elegant-python-function-to-convert-camelcase-to-snake-case).

    :param name: String to be converted
    :return: new String with camel-case converted to lowercase, underscored
    """
    s1 = re.sub('(.)([A-Z][a-z]+)', r'\1_\2', name)
    return re.sub('([a-z0-9])([A-Z])', r'\1_\2', s1).lower()


def sparse_abs(X):
    """Element-wise absolute value of sparse matrix- avoids casting to dense matrix!"""
    X_abs = X.copy()
    if not sparse.issparse(X):
        return abs(X_abs)
    if sparse.isspmatrix_csr(X) or sparse.isspmatrix_csc(X):
        X_abs.data = np.abs(X_abs.data)
    elif sparse.isspmatrix_lil(X):
        X_abs.data = np.array([np.abs(L) for L in X_abs.data])
    else:
        raise ValueError("Only supports CSR/CSC and LIL matrices")
    return X_abs


def matrix_coverage(L):
    """
    Given an N x M matrix where L_{i,j} is the label given by the jth LF to the ith candidate:
    Return the **fraction of candidates that each LF labels.**
    """
    return np.ravel(sparse_abs(L).sum(axis=0) / float(L.shape[0]))


def matrix_overlaps(L):
    """
    Given an N x M matrix where L_{i,j} is the label given by the jth LF to the ith candidate:
    Return the **fraction of candidates that each LF _overlaps with other LFs on_.**
    """
    L_abs = sparse_abs(L)
    return np.ravel(np.where(L_abs.sum(axis=1) > 1, 1, 0).T * L_abs / float(L.shape[0]))


def matrix_conflicts(L):
    """
    Given an N x M matrix where L_{i,j} is the label given by the jth LF to the ith candidate:
    Return the **fraction of candidates that each LF _conflicts with other LFs on_.**
    """
    L_abs = sparse_abs(L)
    return np.ravel(np.where(L_abs.sum(axis=1) != sparse_abs(L.sum(axis=1)), 1, 0).T * L_abs / float(L.shape[0]))


def get_as_dict(x):
    """Return an object as a dictionary of its attributes"""
    if isinstance(x, dict):
        return x
    else:
        try:
            return x._asdict()
        except AttributeError:
            return x.__dict__


def sort_X_on_Y(X, Y):
    return [x for (y,x) in sorted(zip(Y,X), key=lambda t : t[0])]


def corenlp_cleaner(words):
  d = {'-RRB-': ')', '-LRB-': '(', '-RCB-': '}', '-LCB-': '{',
       '-RSB-': ']', '-LSB-': '['}
  return map(lambda w: d[w] if w in d else w, words)


<<<<<<< HEAD
def split_html_attrs(attrs):
    """
    Given an iterable object of (attr, values) pairs, returns a list of separated
    "attr=value" strings
    """
    html_attrs = []
    for a in attrs:
        attr = a[0]
        values = [v.split(';') for v in a[1]] if isinstance(a[1],list) else [a[1].split(';')]
        for i in range(len(values)):
            while isinstance(values[i], list):
                values[i] = values[i][0]
        html_attrs += ["=".join([attr,val]) for val in values]
    return html_attrs

def tokens_to_ngrams(tokens, n_max=3, delim=' '):
    N = len(tokens)
    for root in range(N):
        for n in range(min(n_max, N - root)):
            yield delim.join(tokens[root:root+n+1])

# def slice_into_ngrams(tokens, n_max=3, delim='_'):
#     N = len(tokens)
#     for root in range(N):
#         for n in range(min(n_max, N - root)):
#             yield delim.join(tokens[root:root+n+1])
=======
def split_corpus(session, corpus, train=0.8, development=0.1, test=0.1, seed=None):
    if train + development + test != 1:
        raise ValueError("Values for train + development + test must sum to 1")
   
    random.seed(seed)
    docs = [doc for doc in corpus.documents]
    random.shuffle(docs)        

    n = len(docs)
    num_train = int(train * n)
    num_development = int(development * n)
    num_test = n - (train + development)

    train_corpus = Corpus(name=corpus.name + ' Training')
    for doc in docs[:num_train]:
        train_corpus.append(doc)
    session.add(train_corpus)
    print "%d Documents added to corpus %s" % (len(train_corpus), train_corpus.name)

    development_corpus = Corpus(name=corpus.name + ' Development')
    for doc in docs[num_train:num_train + num_development]:
        development_corpus.append(doc)
    session.add(development_corpus)
    print "%d Documents added to corpus %s" % (len(development_corpus), development_corpus.name)

    test_corpus = Corpus(name=corpus.name + ' Test')
    for doc in docs[num_train + num_development:]:
        test_corpus.append(doc)
    session.add(test_corpus)
    print "%d Documents added to corpus %s" % (len(test_corpus), test_corpus.name)

    session.commit()
>>>>>>> 055854d9
<|MERGE_RESOLUTION|>--- conflicted
+++ resolved
@@ -110,7 +110,6 @@
   return map(lambda w: d[w] if w in d else w, words)
 
 
-<<<<<<< HEAD
 def split_html_attrs(attrs):
     """
     Given an iterable object of (attr, values) pairs, returns a list of separated
@@ -132,12 +131,14 @@
         for n in range(min(n_max, N - root)):
             yield delim.join(tokens[root:root+n+1])
 
+
 # def slice_into_ngrams(tokens, n_max=3, delim='_'):
 #     N = len(tokens)
 #     for root in range(N):
 #         for n in range(min(n_max, N - root)):
 #             yield delim.join(tokens[root:root+n+1])
-=======
+
+
 def split_corpus(session, corpus, train=0.8, development=0.1, test=0.1, seed=None):
     if train + development + test != 1:
         raise ValueError("Values for train + development + test must sum to 1")
@@ -169,5 +170,4 @@
     session.add(test_corpus)
     print "%d Documents added to corpus %s" % (len(test_corpus), test_corpus.name)
 
-    session.commit()
->>>>>>> 055854d9
+    session.commit()