# -*- coding: utf-8 -*-

from .models import Corpus, Document, Webpage, Sentence, Table, Cell, Phrase, construct_stable_id, split_stable_id
from .utils import ProgressBar, sort_X_on_Y, split_html_attrs
from .visual import VisualLinker
import atexit
import warnings
from bs4 import BeautifulSoup, NavigableString, Tag, Comment
from lxml.html import fromstring
from lxml import etree
from collections import defaultdict
import itertools
import glob
import json
import lxml.etree as et
import numpy as np
import os
import re
import requests
import signal
import codecs
from subprocess import Popen
import sys
import gzip
import json
from timeit import default_timer as timer

class CorpusParser:
    """Invokes a DocParser and runs the output through a ContextParser to produce a Corpus."""
    def __init__(self, doc_parser, context_parser, max_docs=None):
        self.doc_parser = doc_parser
        self.context_parser = context_parser
        self.max_docs = max_docs

    def parse_corpus(self, session, name):
        corpus = Corpus(name=name)
        if session is not None:
            session.add(corpus)
        if self.max_docs is not None:
            pb = ProgressBar(self.max_docs)
        for i, (doc, text) in enumerate(self.doc_parser.parse()):
            if self.max_docs is not None:
                pb.bar(i)
                if i == self.max_docs:
                    break
            corpus.append(doc)
            for _ in self.context_parser.parse(doc, text):
                pass
        if self.max_docs is not None:
            pb.close()
        if session is not None:
            session.commit()
        # corpus.stats() # Note: corpus.stats breaks with OmniParser
        return corpus


class DocParser:
    """Parse a file or directory of files into a set of Document objects."""
    def __init__(self, path, encoding="utf-8"):
        self.path = path
        self.encoding = encoding

    def parse(self):
        """
        Parse a file or directory of files into a set of Document objects.

        - Input: A file or directory path.
        - Output: A set of Document objects, which at least have a _text_ attribute,
                  and possibly a dictionary of other attributes.
        """
        for fp in self._get_files():
            file_name = os.path.basename(fp)
            if self._can_read(file_name):
                for doc, text in self.parse_file(fp, file_name):
                    yield doc, text

    def get_stable_id(self, doc_id):
        return "%s::document:0:0" % doc_id

    def parse_file(self, fp, file_name):
        raise NotImplementedError()

    def _can_read(self, fpath):
        return True

    def _get_files(self):
        if os.path.isfile(self.path):
            fpaths = [self.path]
        elif os.path.isdir(self.path):
            fpaths = [os.path.join(self.path, f) for f in os.listdir(self.path)]
        else:
            fpaths = glob.glob(self.path)
        if len(fpaths) > 0:
            return fpaths
        else:
            raise IOError("File or directory not found: %s" % (self.path,))

class TSVDocParser(DocParser):
    """Simple parsing of TSV file with one (doc_name <tab> doc_text) per line"""
    def parse_file(self, fp, file_name):
        with codecs.open(fp, encoding=self.encoding) as tsv:
            for line in tsv:
                (doc_name, doc_text) = line.split('\t')
                stable_id=self.get_stable_id(doc_name)
                yield Document(name=doc_name, stable_id=stable_id, meta={'file_name' : file_name}), doc_text

class MemexParser(DocParser):
    """Simple parsing of JSON file with one (doc_name <tab> doc_text) per line"""    
    def parse_file(self, fp, file_name):
        with gzip.open(fp, 'rt') as r:
            for line in r:
                obj = json.loads(line, encoding="utf-8", strict=True)
                # if object does not have _id, we skip it
                if not '_id' in obj: continue
                id = obj['_id']

                # if object does not have _source or _source.url, we skip it
                if not '_source' in obj or not 'url' in obj['_source']: continue

                # if it's not a escorts document, we skip it
                # if obj['_type'] != 'escorts': continue
                type = obj['_type']

                # if we don't have a site module for it, we skip it
                source = obj['_source']
                url = source['url']

                if 'crawl_data' in source and 'status' in source['crawl_data']:
                    status = source['crawl_data']['status']
                    if status == 403: continue

                # if there's no raw content
                if 'raw_content' not in source or source['raw_content'].strip() =='': continue

                raw_content = source['raw_content']
                crawltime = source['timestamp']
                stable_id = self.get_stable_id(id)
                yield (Webpage(name=id, url=url, page_type=type, raw_content=raw_content, 
                            crawltime=crawltime, all=line, stable_id=stable_id), raw_content)


class TextDocParser(DocParser):
    """Simple parsing of raw text files, assuming one document per file"""
    def parse_file(self, fp, file_name):
        with codecs.open(fp, encoding=self.encoding) as f:
            name      = re.sub(r'\..*$', '', os.path.basename(fp))
            stable_id = self.get_stable_id(name)
            yield Document(name=name, stable_id=stable_id, meta={'file_name' : file_name}), f.read()


class HTMLDocParser(DocParser):
    """Simple parsing of raw HTML files, assuming one document per file"""
    def parse_file(self, fp, file_name):
        with open(fp, 'rb') as f:
            html = BeautifulSoup(f, 'lxml')
            txt = filter(self._cleaner, html.findAll(text=True))
            txt = ' '.join(self._strip_special(s) for s in txt if s != '\n')
            name = re.sub(r'\..*$', '', os.path.basename(fp))
            stable_id = self.get_stable_id(name)
            yield Document(name=name, stable_id=stable_id, meta={'file_name' : file_name}), txt

    def _can_read(self, fpath):
        return fpath.endswith('.html')

    def _cleaner(self, s):
        if s.parent.name in ['style', 'script', '[document]', 'head', 'title']:
            return False
        elif re.match('<!--.*-->', unicode(s)):
            return False
        return True

    def _strip_special(self, s):
        return (''.join(c for c in s if ord(c) < 128)).encode('ascii','ignore')


class XMLMultiDocParser(DocParser):
    """
    Parse an XML file _which contains multiple documents_ into a set of Document objects.

    Use XPath queries to specify a _document_ object, and then for each document,
    a set of _text_ sections and an _id_.

    **Note: Include the full document XML etree in the attribs dict with keep_xml_tree=True**
    """
    def __init__(self, path, doc='.//document', text='./text/text()', id='./id/text()',
                    keep_xml_tree=False):
        DocParser.__init__(self, path)
        self.doc = doc
        self.text = text
        self.id = id
        self.keep_xml_tree = keep_xml_tree

    def parse_file(self, f, file_name):
        for i,doc in enumerate(et.parse(f).xpath(self.doc)):
            doc_id = str(doc.xpath(self.id)[0])
            text   = '\n'.join(filter(lambda t : t is not None, doc.xpath(self.text)))
            meta = {'file_name': str(file_name)}
            if self.keep_xml_tree:
                meta['root'] = et.tostring(doc)
            stable_id = self.get_stable_id(doc_id)
            yield Document(name=doc_id, stable_id=stable_id, meta=meta), text

    def _can_read(self, fpath):
        return fpath.endswith('.xml')


PTB = {'-RRB-': u')', '-LRB-': u'(', '-RCB-': u'}', '-LCB-': u'{', '-RSB-': u']',
       '-LSB-': u'['}

class CoreNLPHandler:
    def __init__(self, delim='', tok_whitespace=False):
        # http://stanfordnlp.github.io/CoreNLP/corenlp-server.html
        # Spawn a StanfordCoreNLPServer process that accepts parsing requests at an HTTP port.
        # Kill it when python exits.
        # This makes sure that we load the models only once.
        # In addition, it appears that StanfordCoreNLPServer loads only required models on demand.
        # So it doesn't load e.g. coref models and the total (on-demand) initialization 
        # takes only 7 sec.
        self.port = 12345
        self.tok_whitespace = tok_whitespace
        loc = os.path.join(os.environ['SNORKELHOME'], 'parser')
        cmd = ['java -Xmx4g -cp "%s/*" edu.stanford.nlp.pipeline.StanfordCoreNLPServer\
               --port %d --timeout %d > /dev/null' % (loc, self.port, 600000)]
        self.server_pid = Popen(cmd, shell=True).pid
        atexit.register(self._kill_pserver)
        props = "\"tokenize.whitespace\": \"true\"," if self.tok_whitespace else ""
        props += "\"ssplit.htmlBoundariesToDiscard\": \"%s\"," % delim if delim else ""
        self.endpoint = 'http://127.0.0.1:%d/?properties={%s\
                        "annotators": "tokenize,ssplit,pos,lemma,depparse,ner",\
                        "outputFormat": "json"}' % (self.port, props)

        # Following enables retries to cope with CoreNLP server boot-up latency
        # See: http://stackoverflow.com/a/35504626
        from requests.packages.urllib3.util.retry import Retry
        from requests.adapters import HTTPAdapter
        self.requests_session = requests.Session()
        retries = Retry(total=None,
                        connect=20,
                        read=0,
                        backoff_factor=0.1,
                        status_forcelist=[500, 502, 503, 504])
        self.requests_session.mount('http://', HTTPAdapter(max_retries=retries))

    def _kill_pserver(self):
        if self.server_pid is not None:
            try:
                os.kill(self.server_pid, signal.SIGTERM)
            except:
                sys.stderr.write('Could not kill CoreNLP server. Might already got killt...\n')

    def parse(self, document, text):
        """Parse a raw document as a string into a list of sentences"""
        if len(text.strip()) == 0:
            return
        if isinstance(text, unicode):
            text = text.encode('utf-8', 'error')
        resp = self.requests_session.post(self.endpoint, data=text, allow_redirects=True)
        text = text.decode('utf-8')
        content = resp.content.strip()
        if content.startswith("Request is too long"):
            raise ValueError("File {} too long. Max character count is 100K.".format(document.name))
        if content.startswith("CoreNLP request timed out"):
            raise ValueError("CoreNLP request timed out on file {}.".format(document.name))
        try:
            blocks = json.loads(content, strict=False)['sentences']
        except:
            warnings.warn("CoreNLP skipped a malformed sentence.", RuntimeWarning)
            return
        position = 0
        diverged = False
        for block in blocks:
            parts = defaultdict(list)
            dep_order, dep_par, dep_lab = [], [], []
            for tok, deps in zip(block['tokens'], block['basic-dependencies']):
                parts['words'].append(tok['word'])
                parts['lemmas'].append(tok['lemma'])
                parts['pos_tags'].append(tok['pos'])
                parts['ner_tags'].append(tok['ner'])
                parts['char_offsets'].append(tok['characterOffsetBegin'])
                dep_par.append(deps['governor'])
                dep_lab.append(deps['dep'])
                dep_order.append(deps['dependent'])

            # make char_offsets relative to start of sentence
            abs_sent_offset = parts['char_offsets'][0]
            parts['char_offsets'] = [p - abs_sent_offset for p in parts['char_offsets']]
            parts['dep_parents'] = sort_X_on_Y(dep_par, dep_order)
            parts['dep_labels'] = sort_X_on_Y(dep_lab, dep_order)

            # NOTE: We have observed weird bugs where CoreNLP diverges from raw document text (see Issue #368)
            # In these cases we go with CoreNLP so as not to cause downstream issues but throw a warning
            doc_text = text[block['tokens'][0]['characterOffsetBegin'] : block['tokens'][-1]['characterOffsetEnd']]
            L = len(block['tokens'])
            parts['text'] = ''.join(t['originalText'] + t['after'] if i < L - 1 else t['originalText'] for i,t in enumerate(block['tokens']))
            if not diverged and doc_text != parts['text']:
                diverged = True
                #warnings.warn("CoreNLP parse has diverged from raw document text!")
            parts['position'] = position

            # replace PennTreeBank tags with original forms
            parts['words'] = [PTB[w] if w in PTB else w for w in parts['words']]
            parts['lemmas'] = [PTB[w.upper()] if w.upper() in PTB else w for w in parts['lemmas']]

            # Link the sentence to its parent document object
            parts['document'] = document

            # Assign the stable id as document's stable id plus absolute character offset
            abs_sent_offset_end = abs_sent_offset + parts['char_offsets'][-1] + len(parts['words'][-1])
            parts['stable_id'] = construct_stable_id(document, 'sentence', abs_sent_offset, abs_sent_offset_end)
            position += 1
            yield parts


class SentenceParser(object):
    def __init__(self, tok_whitespace=False):
        self.corenlp_handler = CoreNLPHandler(tok_whitespace=tok_whitespace)

    def parse(self, doc, text):
        """Parse a raw document as a string into a list of sentences"""
        for parts in self.corenlp_handler.parse(doc, text):
            yield Sentence(**parts)


class HTMLParser(DocParser):
    """Simple parsing of files into html documents"""
    def parse_file(self, fp, file_name):
        with codecs.open(fp, encoding=self.encoding) as f:
            soup = BeautifulSoup(f, 'lxml')
            for text in soup.find_all('html'):
                name = os.path.basename(fp)[:os.path.basename(fp).rfind('.')]
                stable_id = self.get_stable_id(name)
                yield Document(name=name, stable_id=stable_id, 
                               meta={'file_name' : file_name}), unicode(text)

    def _can_read(self, fpath):
        return fpath.endswith('html') # includes both .html and .xhtml


class SimpleTokenizer:
    """
    A trivial alternative to CoreNLP which parses (tokenizes) text on 
    whitespace only using the split() command.
    """
    def __init__(self, delim):
        self.delim = delim

    def parse(self, document, contents):
        i = 0
        for text in contents.split(self.delim):
            if not len(text.strip()): continue
            words = text.split()
            char_offsets = [0] + list(np.cumsum(map(lambda x: len(x) + 1, words)))[:-1]
            text = ' '.join(words)
            stable_id = construct_stable_id(document, 'phrase', i, i)
            yield {'text': text,
                   'words': words,
                   'char_offsets': char_offsets,
                   'stable_id': stable_id}
            i += 1

class OmniParser(object):
    def __init__(self, 
                 structural=True, blacklist=["style"],              # structural
                 flatten=[], flatten_delim=' ',   
                 visual=False, pdf_path=None, session=None,         # visual
                 lingual=True, strip=True,                          # lingual
                 replacements=[(u'[\u2010\u2011\u2012\u2013\u2014\u2212\uf02d]','-')],         
                 tabular=True):                                     # tabular
        """
        :param visual: boolean, if True visual features are used in the model
        :param pdf_path: directory where pdf are saved, if a pdf file is not found,
        it will be created from the html document and saved in that directory
        :param replacements: a list of (_pattern_, _replace_) tuples where _pattern_ isinstance
        a regex and _replace_ is a character string. All occurents of _pattern_ in the
        text will be replaced by _replace_.
        """
        self.delim = "<NB>" # NB = New Block

        # structural (html) setup
        self.structural = structural
        self.blacklist = blacklist if isinstance(blacklist, list) else [blacklist]
        self.flatten = flatten if isinstance(flatten, list) else [flatten]
        self.flatten_delim = flatten_delim

        # visual setup
        self.visual = visual
        if self.visual:
            if not session or not pdf_path:
                warnings.warn("pdf_path and session must be specified, visual features are not being used", RuntimeWarning)
            else:
                self.create_pdf = False
                self.vizlink = VisualLinker(pdf_path, session)
        
        # lingual setup
        self.lingual = lingual
        self.strip = strip
        self.replacements = []
        for (pattern, replace) in replacements:
            self.replacements.append((re.compile(pattern, flags=re.UNICODE), replace))
        if self.lingual:
            self.batch_size = 7000 # TODO: what if this is smaller than a block?
            self.lingual_parse = CoreNLPHandler(delim=self.delim[1:-1]).parse
        else:
            self.batch_size = int(1e6)
            self.lingual_parse = SimpleTokenizer(delim=self.delim).parse

        # tabular setup
        self.tabular = tabular
        if self.tabular:
            self.table_idx = -1


    def parse(self, document, text):
        for phrase in self.parse_structure(document, text):
            yield phrase
        if self.visual:
            self.vizlink.session.commit()
<<<<<<< HEAD
            self.create_pdf = not os.path.isfile(self.vizlink.pdf_path + document.name + '.pdf')
            if self.create_pdf:  # PDF file does not exist
=======
            fname = self.vizlink.pdf_path + document.name
            self.create_pdf = not os.path.isfile(fname + '.pdf') and not os.path.isfile(fname + '.PDF')
            if self.create_pdf:  # PDF File does not exist
>>>>>>> a441227b
                self.vizlink.create_pdf(document.name, text)
            self.vizlink.parse_visual(document)

    def parse_structure(self, document, text):
        self.contents = ""
        block_lengths = []
        self.parent = document

        if self.structural:
            xpaths = []
            html_attrs = []
            html_tags = []

        if self.tabular:
            table_info = TableInfo(document, parent=document)
            parents = []
        else:
            table_info = None

        def flatten(node):
            # if a child of this node is in self.flatten, construct a string
            # containing all text/tail results of the tree based on that child
            # and append that to the tail of the previous child or head of node
            num_children = len(node)
            for i, child in enumerate(node[::-1]):
                if child.tag in self.flatten:
                    j = num_children - 1 - i # child index walking backwards
                    contents = ['']
                    for descendant in child.getiterator():
                        if descendant.text and descendant.text.strip():
                            contents.append(descendant.text)
                        if descendant.tail and descendant.tail.strip():
                            contents.append(descendant.tail)
                    if j == 0:
                        if node.text is None:
                            node.text = ''
                        node.text += self.flatten_delim.join(contents)
                    else:
                        if node[j-1].tail is None:
                            node[j-1].tail = ''
                        node[j-1].tail += self.flatten_delim.join(contents)
                    node.remove(child)

        def parse_node(node, table_info=None):
            if node.tag is etree.Comment:
                return
            if self.blacklist and node.tag in self.blacklist:
                return

            if self.tabular:
                self.table_idx = table_info.enter_tabular(node, self.table_idx)

            if self.flatten:
                flatten(node) # flattens children of node that are in the 'flatten' list

            for field in ['text', 'tail']:
                text = getattr(node, field)
                if text is not None:
                    if self.strip:
                        text = text.strip()
                    if len(text):
                        for (rgx, replace) in self.replacements:
                            text = rgx.sub(replace, text)
                        self.contents += text
                        self.contents += self.delim
                        block_lengths.append(len(text) + len(self.delim))
                
                        if self.tabular:
                            parents.append(table_info.parent)
                        
                        if self.structural:
                            context_node = node.getparent() if field=='tail' else node
                            xpaths.append(tree.getpath(context_node))
                            html_tags.append(context_node.tag)
                            html_attrs.append(map(lambda x: '='.join(x), context_node.attrib.items()))
                            
            for child in node:
                if child.tag=='table':
                    parse_node(child, TableInfo(document=table_info.document))
                else:
                    parse_node(child, table_info)
            
            if self.tabular:
                table_info.exit_tabular(node)

        # Parse document and store text in self.contents, padded with self.delim
        root = fromstring(text) # lxml.html.fromstring()
        tree = etree.ElementTree(root)
        document.text = text
        parse_node(root, table_info)
        block_char_end = np.cumsum(block_lengths)

        content_length = len(self.contents)
        parsed = 0
        parent_idx = 0
        position = 0
        phrase_num = 0
        while parsed < content_length:
            batch_end = parsed + \
                        self.contents[parsed:parsed + self.batch_size].rfind(self.delim) + \
                        len(self.delim)
            for parts in self.lingual_parse(document, self.contents[parsed:batch_end]):
                (_, _, _, char_end) = split_stable_id(parts['stable_id'])
                while parsed + char_end > block_char_end[parent_idx]:
                    parent_idx += 1
                    position = 0
                parts['document'] = document
                parts['phrase_num'] = phrase_num
                parts['stable_id'] = \
                    "%s::%s:%s:%s" % (document.name, 'phrase', phrase_num, phrase_num)
                if self.structural:
                    parts['xpath'] =  xpaths[parent_idx]
                    parts['html_tag'] = html_tags[parent_idx]
                    parts['html_attrs'] = html_attrs[parent_idx]
                if self.tabular:
                    parent = parents[parent_idx]
                    parts = table_info.apply_tabular(parts, parent, position)
                yield Phrase(**parts) 
                position += 1
                phrase_num += 1
            parsed = batch_end

class TableInfo():
    def __init__(self, document,
                 table=None, table_grid=defaultdict(int),
                 cell=None, cell_idx=0,
                 row_idx=0, col_idx=0,
                 parent=None):
        self.document = document
        self.table = table
        self.table_grid = table_grid
        self.cell = cell
        self.cell_idx = cell_idx
        self.row_idx = row_idx
        self.col_idx = col_idx
        self.parent = parent

    def enter_tabular(self, node, table_idx):
        if node.tag == "table":
            table_idx += 1
            self.table_grid.clear()
            self.row_idx = 0
            self.cell_position = 0
            stable_id = "%s::%s:%s:%s" % \
                (self.document.name, "table", table_idx, table_idx)
            self.table = Table(document=self.document, stable_id=stable_id,
                                position=table_idx)
            self.parent = self.table
        elif node.tag == "tr":
            self.col_idx = 0
        elif node.tag in ["td", "th"]:
            # calculate row_start/col_start
            while self.table_grid[(self.row_idx, self.col_idx)]:
                self.col_idx += 1
            col_start = self.col_idx
            row_start = self.row_idx

            # calculate row_end/col_end
            row_end = row_start
            if "rowspan" in node.attrib:
                row_end += int(node.get("rowspan")) - 1
            col_end = col_start
            if "colspan" in node.attrib:
                col_end += int(node.get("colspan")) - 1

            # update table_grid with occupied cells
            for r, c in itertools.product(range(row_start, row_end+1),
                                            range(col_start, col_end+1)):
                self.table_grid[r, c] = 1

            # construct cell
            parts = defaultdict(list)
            parts["document"] = self.document
            parts["table"] = self.table
            parts["row_start"] = row_start
            parts["row_end"] = row_end
            parts["col_start"] = col_start
            parts["col_end"] = col_end
            parts["position"] = self.cell_position
            parts["stable_id"] = "%s::%s:%s:%s:%s" % \
                                    (self.document.name, "cell",
                                     self.table.position, row_start, col_start)
            self.cell = Cell(**parts)
            self.parent = self.cell
        return table_idx

    def exit_tabular(self, node):
        if node.tag == "table":
            self.table = None
            self.parent = self.document
        elif node.tag == "tr":
            self.row_idx += 1
        elif node.tag in ["td", "th"]:
            self.cell = None
            self.col_idx += 1
            self.cell_idx += 1
            self.cell_position += 1
            self.parent = self.table

    def apply_tabular(self, parts, parent, position):
        parts['position'] = position
        if isinstance(parent, Document):
            pass
        elif isinstance(parent, Table):
            parts['table'] = parent
        elif isinstance(parent, Cell):
            parts['table'] = parent.table
            parts['cell'] = parent
            parts['row_start'] = parent.row_start
            parts['row_end'] = parent.row_end
            parts['col_start'] = parent.col_start
            parts['col_end'] = parent.col_end
        else:
            raise NotImplementedError("Phrase parent must be Document, Table, or Cell")
        return parts<|MERGE_RESOLUTION|>--- conflicted
+++ resolved
@@ -415,14 +415,9 @@
             yield phrase
         if self.visual:
             self.vizlink.session.commit()
-<<<<<<< HEAD
-            self.create_pdf = not os.path.isfile(self.vizlink.pdf_path + document.name + '.pdf')
-            if self.create_pdf:  # PDF file does not exist
-=======
             fname = self.vizlink.pdf_path + document.name
             self.create_pdf = not os.path.isfile(fname + '.pdf') and not os.path.isfile(fname + '.PDF')
-            if self.create_pdf:  # PDF File does not exist
->>>>>>> a441227b
+            if self.create_pdf:  # PDF file does not exist
                 self.vizlink.create_pdf(document.name, text)
             self.vizlink.parse_visual(document)
 
